services:
  # Infrastructure Layer
  
  # Qdrant Vector Database
  qdrant:
    image: qdrant/qdrant:latest
    container_name: skynet-rc1-qdrant
    volumes:
      - qdrant_data:/qdrant/storage
    ports:
      - "6333:6333"
      - "6334:6334"
    environment:
      - QDRANT__SERVICE__HTTP_PORT=6333
      - QDRANT__SERVICE__GRPC_PORT=6334
    restart: unless-stopped

  # PostgreSQL for user data and metadata
  postgres:
    image: postgres:15-alpine
    container_name: skynet-rc1-postgres
    environment:
      POSTGRES_DB: skynet_rc1
      POSTGRES_USER: skynet
      POSTGRES_PASSWORD: ${POSTGRES_PASSWORD}
    volumes:
      - postgres_data:/var/lib/postgresql/data
      - ./init.sql:/docker-entrypoint-initdb.d/init.sql
    ports:
      - "5432:5432"
    restart: unless-stopped

  # Redis for caching and sessions
  redis:
    image: redis:7-alpine
    container_name: skynet-rc1-redis
    volumes:
      - redis_data:/data
    ports:
      - "6379:6379"
    restart: unless-stopped
    command: redis-server --appendonly yes --maxmemory 512mb --maxmemory-policy allkeys-lru

  # Ollama for local LLM
  ollama:
    image: ollama/ollama:latest
    container_name: skynet-rc1-ollama
    volumes:
      - ollama_data:/root/.ollama
      - ./ollama-init.sh:/usr/local/bin/ollama-init.sh
    ports:
      - "11434:11434"
    environment:
      - OLLAMA_HOST=0.0.0.0
      - OLLAMA_KEEP_ALIVE=24h
      - OLLAMA_MODEL=${OLLAMA_MODEL}
    restart: unless-stopped
    healthcheck:
<<<<<<< HEAD
      test: ["CMD", "curl", "-f", "http://localhost:11434/api/tags"]
=======
      test: ["CMD", "ollama", "list"]
>>>>>>> e47ec776
      interval: 30s
      timeout: 10s
      retries: 5
      start_period: 60s
    deploy:
      resources:
        reservations:
          devices:
            - driver: nvidia
              count: all
              capabilities: [gpu]

  # Ollama Model Initialization
  ollama-init:
    image: ollama/ollama:latest
    container_name: skynet-rc1-ollama-init
    environment:
      - OLLAMA_HOST=http://ollama:11434
      - OLLAMA_MODEL=${OLLAMA_MODEL}
    volumes:
      - ./ollama-init.sh:/usr/local/bin/ollama-init.sh
<<<<<<< HEAD
    command: ["sh", "/usr/local/bin/ollama-init.sh"]
=======
    entrypoint: ["sh"]
    command: ["/usr/local/bin/ollama-init.sh"]
>>>>>>> e47ec776
    depends_on:
      ollama:
        condition: service_healthy
    restart: "no"

  # Microservices Layer

  # Frontend Service (Django)
  frontend:
    build:
      context: ../services/frontend
      dockerfile: Dockerfile
    container_name: skynet-rc1-frontend
    environment:
      - DEBUG=${DEBUG}
      - SECRET_KEY=${SECRET_KEY}
<<<<<<< HEAD
      - JWT_SECRET_KEY=${JWT_SECRET_KEY}
=======
>>>>>>> e47ec776
      - DATABASE_URL=postgresql://skynet:${POSTGRES_PASSWORD}@postgres:5432/skynet_rc1
      - REDIS_URL=redis://redis:6379/0
      - API_GATEWAY_URL=http://gateway:8000
      - ALLOWED_HOSTS=localhost,127.0.0.1,0.0.0.0,frontend,nginx
    volumes:
      - ../services/frontend:/app
      - ../data:/app/data
    ports:
      - "8080:8000"
    depends_on:
      - postgres
      - redis
      - gateway
    restart: unless-stopped

  # API Gateway Service
  gateway:
    build:
      context: ../services/gateway
      dockerfile: Dockerfile
    container_name: skynet-rc1-gateway
    environment:
<<<<<<< HEAD
      - SECRET_KEY=${SECRET_KEY}
      - JWT_SECRET_KEY=${JWT_SECRET_KEY}
=======
>>>>>>> e47ec776
      - DATABASE_URL=postgresql://skynet:${POSTGRES_PASSWORD}@postgres:5432/skynet_rc1
      - REDIS_URL=redis://redis:6379/1
      - DOCUMENT_SERVICE_URL=http://document:8000
      - AI_CHAT_SERVICE_URL=http://ai-chat:8000
      - FRONTEND_SERVICE_URL=http://frontend:8000
      - QDRANT_URL=http://qdrant:6333
    ports:
      - "8000:8000"
    depends_on:
      - postgres
      - redis
      - qdrant
      - document
      - ai-chat
    restart: unless-stopped

  # Document Processing Service
  document:
    build:
      context: ../services/document
      dockerfile: Dockerfile
    container_name: skynet-rc1-document
    environment:
      - DATABASE_URL=postgresql://skynet:${POSTGRES_PASSWORD}@postgres:5432/skynet_rc1
      - REDIS_URL=redis://redis:6379/2
      - QDRANT_URL=http://qdrant:6333
      - OLLAMA_URL=http://ollama:11434
    volumes:
      - ../data:/app/data
    ports:
      - "8001:8000"
    depends_on:
      - postgres
      - redis
      - qdrant
    restart: unless-stopped

  # AI Chat Service
  ai-chat:
    build:
      context: ../services/ai-chat
      dockerfile: Dockerfile
    container_name: skynet-rc1-ai-chat
    environment:
      - DATABASE_URL=postgresql://skynet:${POSTGRES_PASSWORD}@postgres:5432/skynet_rc1
      - REDIS_URL=redis://redis:6379/3
      - QDRANT_URL=http://qdrant:6333
      - OLLAMA_URL=http://ollama:11434
      - OLLAMA_MODEL=${OLLAMA_MODEL}
    ports:
      - "8002:8000"
    depends_on:
      - postgres
      - redis
      - qdrant
      - ollama
    restart: unless-stopped

  # Nginx Reverse Proxy
  nginx:
    image: nginx:alpine
    container_name: skynet-rc1-nginx
    volumes:
      - ./nginx.conf:/etc/nginx/nginx.conf
    ports:
      - "80:80"
    depends_on:
      - frontend
      - gateway
    restart: unless-stopped

volumes:
  qdrant_data:
  postgres_data:
  redis_data:
  ollama_data:

networks:
  default:
    name: skynet-rc1-network<|MERGE_RESOLUTION|>--- conflicted
+++ resolved
@@ -56,11 +56,7 @@
       - OLLAMA_MODEL=${OLLAMA_MODEL}
     restart: unless-stopped
     healthcheck:
-<<<<<<< HEAD
-      test: ["CMD", "curl", "-f", "http://localhost:11434/api/tags"]
-=======
       test: ["CMD", "ollama", "list"]
->>>>>>> e47ec776
       interval: 30s
       timeout: 10s
       retries: 5
@@ -82,12 +78,8 @@
       - OLLAMA_MODEL=${OLLAMA_MODEL}
     volumes:
       - ./ollama-init.sh:/usr/local/bin/ollama-init.sh
-<<<<<<< HEAD
-    command: ["sh", "/usr/local/bin/ollama-init.sh"]
-=======
     entrypoint: ["sh"]
     command: ["/usr/local/bin/ollama-init.sh"]
->>>>>>> e47ec776
     depends_on:
       ollama:
         condition: service_healthy
@@ -104,10 +96,7 @@
     environment:
       - DEBUG=${DEBUG}
       - SECRET_KEY=${SECRET_KEY}
-<<<<<<< HEAD
       - JWT_SECRET_KEY=${JWT_SECRET_KEY}
-=======
->>>>>>> e47ec776
       - DATABASE_URL=postgresql://skynet:${POSTGRES_PASSWORD}@postgres:5432/skynet_rc1
       - REDIS_URL=redis://redis:6379/0
       - API_GATEWAY_URL=http://gateway:8000
@@ -130,11 +119,8 @@
       dockerfile: Dockerfile
     container_name: skynet-rc1-gateway
     environment:
-<<<<<<< HEAD
       - SECRET_KEY=${SECRET_KEY}
       - JWT_SECRET_KEY=${JWT_SECRET_KEY}
-=======
->>>>>>> e47ec776
       - DATABASE_URL=postgresql://skynet:${POSTGRES_PASSWORD}@postgres:5432/skynet_rc1
       - REDIS_URL=redis://redis:6379/1
       - DOCUMENT_SERVICE_URL=http://document:8000
