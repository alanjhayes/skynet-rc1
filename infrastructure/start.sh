#!/usr/bin/env bash

# Skynet RC1 - Smart Startup Script
# This script handles port conflicts and ensures clean startup

# Ensure we're running in bash
if [ -z "$BASH_VERSION" ]; then
    echo "❌ This script requires bash. Please run with: bash start.sh"
    exit 1
fi

set -e

echo "🚀 Skynet RC1 - Smart Startup Script"
echo "======================================"
echo "⏰ Started at: $(date 2>/dev/null || echo 'unknown')"
echo "🖥️  Platform: $(uname -s 2>/dev/null || echo 'unknown') $(uname -m 2>/dev/null || echo 'unknown')"
echo ""

<<<<<<< HEAD
# Check for .env file
ENV_FILE="../.env"
if [ ! -f "$ENV_FILE" ]; then
    echo "❌ ERROR: .env file not found!"
    echo ""
    echo "📋 Please copy .env.example to .env and configure your environment:"
=======
# Check for .env file in project root
ENV_FILE="../.env"
if [ ! -f "$ENV_FILE" ]; then
    echo "❌ ERROR: .env file not found in project root!"
    echo ""
    echo "📋 Please copy .env.example to .env and configure your environment:"
    echo "   cd .."
>>>>>>> e47ec776
    echo "   cp .env.example .env"
    echo "   # Edit .env with your preferred settings"
    echo ""
    echo "🔧 Required environment variables:"
    echo "   - POSTGRES_PASSWORD"
    echo "   - SECRET_KEY"
    echo "   - OLLAMA_MODEL"
    echo ""
<<<<<<< HEAD
    exit 1
fi

echo "✅ Found .env file"
=======
    echo "💡 The .env file should be in the project root directory (same level as README.md)"
    echo ""
    exit 1
fi

echo "✅ Found .env file in project root"

# Create symlink to .env file for docker-compose
if [ ! -f ".env" ]; then
    echo "🔗 Creating symlink to .env file for docker-compose"
    ln -sf "../.env" ".env"
else
    echo "🔗 Using existing .env symlink"
fi
>>>>>>> e47ec776

# Note about database initialization
if [ ! -d "../data/postgres" ]; then
    echo "📊 Database will be initialized on first startup using init.sql"
fi

# Detect Docker Compose command and version
DOCKER_COMPOSE=""
COMPOSE_VERSION=""

if command -v docker-compose >/dev/null 2>&1; then
    DOCKER_COMPOSE="docker-compose"
    COMPOSE_VERSION=$(docker-compose version --short 2>/dev/null || echo "unknown")
    echo "🔧 Using Docker Compose V1: $DOCKER_COMPOSE ($COMPOSE_VERSION)"
elif command -v docker >/dev/null 2>&1 && docker compose version >/dev/null 2>&1; then
    DOCKER_COMPOSE="docker compose"
    COMPOSE_VERSION=$(docker compose version --short 2>/dev/null || echo "unknown")
    echo "🔧 Using Docker Compose V2: $DOCKER_COMPOSE ($COMPOSE_VERSION)"
else
    echo "❌ Error: Neither 'docker-compose' nor 'docker compose' found!"
    echo ""
    echo "📥 Install Docker Compose:"
    echo "   • Docker Compose V1: https://docs.docker.com/compose/install/"
    echo "   • Docker Compose V2: Included with Docker Desktop"
    echo "   • Linux: apt install docker-compose-plugin"
    echo ""
    echo "🔍 Verify installation with:"
    echo "   docker-compose --version  # V1"
    echo "   docker compose version    # V2"
    exit 1
fi
echo ""

# Function to check if a port is in use
check_port() {
    local port=$1
    if netstat -tuln 2>/dev/null | grep -q ":$port " || ss -tuln 2>/dev/null | grep -q ":$port "; then
        return 0  # Port is in use
    else
        return 1  # Port is free
    fi
}

# Function to check if Docker Compose services are running
check_services_running() {
    if $DOCKER_COMPOSE ps --services --filter "status=running" 2>/dev/null | grep -q .; then
        return 0  # Services are running
    else
        return 1  # No services running
    fi
}

# Check if services are already running
if check_services_running; then
    echo "ℹ️  Services are already running. Current status:"
    $DOCKER_COMPOSE ps
    echo ""
    echo "🌐 Access URLs:"
    echo "   • Web Interface: http://localhost"
    echo "   • API Gateway: http://localhost:8000"
    echo "   • Frontend: http://localhost:8080"
    echo "   • Document Service: http://localhost:8001"
    echo "   • AI Chat Service: http://localhost:8002"
    echo ""
    echo "💡 To restart services, run: $DOCKER_COMPOSE restart"
    echo "💡 To stop services, run: $DOCKER_COMPOSE down"
    exit 0
fi

# Check for port conflicts
echo "🔍 Checking for port conflicts..."
ports_to_check=(80 5432 6333 6334 6379 8000 8001 8002 8080 11434)
conflicts=()

for port in "${ports_to_check[@]}"; do
    if check_port $port; then
        # Check if it's our own Docker container using the port
        if docker ps --format "table {{.Names}}\t{{.Ports}}" | grep -q ":$port->"; then
            echo "⚠️  Port $port is used by existing Skynet RC1 container"
            conflicts+=($port)
        else
            echo "❌ Port $port is in use by another process"
            conflicts+=($port)
        fi
    fi
done

if [ ${#conflicts[@]} -gt 0 ]; then
    echo ""
    echo "🛑 Port conflicts detected on ports: ${conflicts[*]}"
    echo ""
    echo "🔧 To resolve this issue:"
    echo "   1. Stop conflicting services:"
    echo "      $DOCKER_COMPOSE down"
    echo ""
    echo "   2. Check what's using the ports:"
    echo "      sudo netstat -tulpn | grep ':<PORT>'"
    echo ""
    echo "   3. Kill conflicting processes if needed"
    echo ""
    echo "   4. Re-run this script"
    exit 1
fi

echo "✅ No port conflicts detected"
echo ""

# Start services
echo "🚀 Starting Skynet RC1 services..."
$DOCKER_COMPOSE up -d

# Wait a moment for services to start
echo "⏳ Waiting for services to initialize..."
sleep 5

# Show status
echo ""
echo "📊 Service Status:"
$DOCKER_COMPOSE ps

echo ""
echo "🎉 Skynet RC1 is starting up!"
echo ""
echo "🌐 Access URLs:"
echo "   • Web Interface: http://localhost"
echo "   • API Gateway: http://localhost:8000"
echo "   • Frontend: http://localhost:8080"
echo "   • Document Service: http://localhost:8001"
echo "   • AI Chat Service: http://localhost:8002"
echo ""
echo "📝 Logs: $DOCKER_COMPOSE logs -f"
echo "🛑 Stop: $DOCKER_COMPOSE down"<|MERGE_RESOLUTION|>--- conflicted
+++ resolved
@@ -17,14 +17,6 @@
 echo "🖥️  Platform: $(uname -s 2>/dev/null || echo 'unknown') $(uname -m 2>/dev/null || echo 'unknown')"
 echo ""
 
-<<<<<<< HEAD
-# Check for .env file
-ENV_FILE="../.env"
-if [ ! -f "$ENV_FILE" ]; then
-    echo "❌ ERROR: .env file not found!"
-    echo ""
-    echo "📋 Please copy .env.example to .env and configure your environment:"
-=======
 # Check for .env file in project root
 ENV_FILE="../.env"
 if [ ! -f "$ENV_FILE" ]; then
@@ -32,21 +24,15 @@
     echo ""
     echo "📋 Please copy .env.example to .env and configure your environment:"
     echo "   cd .."
->>>>>>> e47ec776
     echo "   cp .env.example .env"
     echo "   # Edit .env with your preferred settings"
     echo ""
     echo "🔧 Required environment variables:"
     echo "   - POSTGRES_PASSWORD"
     echo "   - SECRET_KEY"
+    echo "   - JWT_SECRET_KEY"
     echo "   - OLLAMA_MODEL"
     echo ""
-<<<<<<< HEAD
-    exit 1
-fi
-
-echo "✅ Found .env file"
-=======
     echo "💡 The .env file should be in the project root directory (same level as README.md)"
     echo ""
     exit 1
@@ -61,7 +47,6 @@
 else
     echo "🔗 Using existing .env symlink"
 fi
->>>>>>> e47ec776
 
 # Note about database initialization
 if [ ! -d "../data/postgres" ]; then
